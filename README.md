# PROTEUS
PROTEUS - Parallelized Radar Optical Toolbox for Estimating dynamic sUrface water extentS

<<<<<<< HEAD
## Installation

Download the source code

```bash
git clone https://github.com/opera-adt/PROTEUS.git
```

Install into virtual environment from clone directory via pip:

```bash
cd PROTEUS
pip install .
```

Or via environment path setup:

```bash
export PROTEUS_HOME='~/tools/PROTEUS'
export PYTHONPATH=${PYTHONPATH}:${PROTEUS_HOME}/src
export PATH=${PATH}:${PROTEUS_HOME}/bin
```
=======

# License
**Copyright (c) 2021** California Institute of Technology (“Caltech”). U.S. Government
sponsorship acknowledged.

All rights reserved.

Redistribution and use in source and binary forms, with or without modification, are permitted provided
that the following conditions are met:
* Redistributions of source code must retain the above copyright notice, this list of conditions and
the following disclaimer.
* Redistributions in binary form must reproduce the above copyright notice, this list of conditions
and the following disclaimer in the documentation and/or other materials provided with the
distribution.
* Neither the name of Caltech nor its operating division, the Jet Propulsion Laboratory, nor the
names of its contributors may be used to endorse or promote products derived from this software
without specific prior written permission.

THIS SOFTWARE IS PROVIDED BY THE COPYRIGHT HOLDERS AND CONTRIBUTORS "AS
IS" AND ANY EXPRESS OR IMPLIED WARRANTIES, INCLUDING, BUT NOT LIMITED TO,
THE IMPLIED WARRANTIES OF MERCHANTABILITY AND FITNESS FOR A PARTICULAR
PURPOSE ARE DISCLAIMED. IN NO EVENT SHALL THE COPYRIGHT OWNER OR
CONTRIBUTORS BE LIABLE FOR ANY DIRECT, INDIRECT, INCIDENTAL, SPECIAL,
EXEMPLARY, OR CONSEQUENTIAL DAMAGES (INCLUDING, BUT NOT LIMITED TO,
PROCUREMENT OF SUBSTITUTE GOODS OR SERVICES; LOSS OF USE, DATA, OR PROFITS;
OR BUSINESS INTERRUPTION) HOWEVER CAUSED AND ON ANY THEORY OF LIABILITY,
WHETHER IN CONTRACT, STRICT LIABILITY, OR TORT (INCLUDING NEGLIGENCE OR
OTHERWISE) ARISING IN ANY WAY OUT OF THE USE OF THIS SOFTWARE, EVEN IF
ADVISED OF THE POSSIBILITY OF SUCH DAMAGE.
>>>>>>> 4088460e
<|MERGE_RESOLUTION|>--- conflicted
+++ resolved
@@ -1,30 +1,5 @@
 # PROTEUS
 PROTEUS - Parallelized Radar Optical Toolbox for Estimating dynamic sUrface water extentS
-
-<<<<<<< HEAD
-## Installation
-
-Download the source code
-
-```bash
-git clone https://github.com/opera-adt/PROTEUS.git
-```
-
-Install into virtual environment from clone directory via pip:
-
-```bash
-cd PROTEUS
-pip install .
-```
-
-Or via environment path setup:
-
-```bash
-export PROTEUS_HOME='~/tools/PROTEUS'
-export PYTHONPATH=${PYTHONPATH}:${PROTEUS_HOME}/src
-export PATH=${PATH}:${PROTEUS_HOME}/bin
-```
-=======
 
 # License
 **Copyright (c) 2021** California Institute of Technology (“Caltech”). U.S. Government
@@ -54,4 +29,26 @@
 WHETHER IN CONTRACT, STRICT LIABILITY, OR TORT (INCLUDING NEGLIGENCE OR
 OTHERWISE) ARISING IN ANY WAY OUT OF THE USE OF THIS SOFTWARE, EVEN IF
 ADVISED OF THE POSSIBILITY OF SUCH DAMAGE.
->>>>>>> 4088460e
+
+## Installation
+
+Download the source code
+
+```bash
+git clone https://github.com/opera-adt/PROTEUS.git
+```
+
+Install into virtual environment from clone directory via pip:
+
+```bash
+cd PROTEUS
+pip install .
+```
+
+Or via environment path setup:
+
+```bash
+export PROTEUS_HOME='~/tools/PROTEUS'
+export PYTHONPATH=${PYTHONPATH}:${PROTEUS_HOME}/src
+export PATH=${PATH}:${PROTEUS_HOME}/bin
+```